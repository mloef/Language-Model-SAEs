--- conflicted
+++ resolved
@@ -302,18 +302,6 @@
         super().__post_init__()
 
         if not self.use_ddp or self.rank == 0:
-<<<<<<< HEAD
-            os.makedirs(os.path.join(self.exp_result_dir, self.exp_name, "analysis"), exist_ok=True)
-            if os.path.exists(os.path.join(self.exp_result_dir, self.exp_name, "analysis", self.analysis_name)):
-                raise ValueError(f"Analysis {self.analysis_name} for experiment {self.exp_name} already exists. Consider changing the experiment name or the analysis name.")
-            os.makedirs(os.path.join(self.exp_result_dir, self.exp_name, "analysis", self.analysis_name))
-
-
-@dataclass
-class FeaturesDecoderConfig(SAEConfig, LanguageModelConfig):
-    file_path: str = None
-    
-=======
             os.makedirs(
                 os.path.join(self.exp_result_dir, self.exp_name, "analysis"),
                 exist_ok=True,
@@ -331,4 +319,7 @@
                     self.exp_result_dir, self.exp_name, "analysis", self.analysis_name
                 )
             )
->>>>>>> f68eff7e
+
+@dataclass
+class FeaturesDecoderConfig(SAEConfig, LanguageModelConfig):
+    file_path: str = None
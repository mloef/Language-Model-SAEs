import os

import torch
import torch.distributed as dist


def print_once(
    *values: object,
    sep: str | None = " ",
    end: str | None = "\n",
) -> None:
    if dist.is_initialized():
        if dist.get_rank() == 0:
            print(*values, sep=sep, end=end)
    else:
        print(*values, sep=sep, end=end)
<<<<<<< HEAD

def norm_ratio(a, b):
    a_norm = torch.norm(a, 2, dim=0).mean()
    b_norm = torch.norm(b, 2, dim=0).mean()
    return a_norm/b_norm
=======
        
def check_file_path_unused(file_path):
    # Check if the file path is None
    if file_path is None:
        print("Error: File path is empty.")
        exit()

    # Check if the file already exists
    if os.path.exists(file_path):
        print(f"Error: File {file_path} already exists. Please choose a different file path.")
        exit() 
>>>>>>> d25a1c42
<|MERGE_RESOLUTION|>--- conflicted
+++ resolved
@@ -14,13 +14,6 @@
             print(*values, sep=sep, end=end)
     else:
         print(*values, sep=sep, end=end)
-<<<<<<< HEAD
-
-def norm_ratio(a, b):
-    a_norm = torch.norm(a, 2, dim=0).mean()
-    b_norm = torch.norm(b, 2, dim=0).mean()
-    return a_norm/b_norm
-=======
         
 def check_file_path_unused(file_path):
     # Check if the file path is None
@@ -32,4 +25,8 @@
     if os.path.exists(file_path):
         print(f"Error: File {file_path} already exists. Please choose a different file path.")
         exit() 
->>>>>>> d25a1c42
+
+def norm_ratio(a, b):
+    a_norm = torch.norm(a, 2, dim=0).mean()
+    b_norm = torch.norm(b, 2, dim=0).mean()
+    return a_norm/b_norm
--- conflicted
+++ resolved
@@ -18,13 +18,8 @@
 
 
 @torch.no_grad()
-<<<<<<< HEAD
-def load_activation_chunk(chunk_path: str, map_location: str | torch.device=None) -> Dict[str, torch.Tensor]:
-    return torch.load(chunk_path, weights_only=True, map_location=map_location)
-=======
 def load_activation_chunk(chunk_path: str, device: Optional[str] = None) -> Dict[str, torch.Tensor]:
     if chunk_path.endswith(".safetensors"):
         return load_file(chunk_path, device=device or "cpu")
     else:
-        return torch.load(chunk_path, weights_only=True, map_location=device)
->>>>>>> 8bb94706
+        return torch.load(chunk_path, weights_only=True, map_location=device)
--- conflicted
+++ resolved
@@ -148,13 +148,8 @@
     use_cached_activations: bool = False
     cached_activations_path: List[str] = None  # type: ignore
     shuffle_activations: bool = True
-<<<<<<< HEAD
-    preload_queue_maxsize: int = 32
-
-=======
     cache_sample_probs: List[float] = field(default_factory=lambda: [1.0])
     ban_token_list: List[List[int]] = field(default_factory=lambda: [[]])
->>>>>>> 8bb94706
     n_tokens_in_buffer: int = 500_000
     tp_size: int = 1
     ddp_size: int = 1
